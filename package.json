{
<<<<<<< HEAD
	"name": "fastify-zod",
	"version": "1.3.2",
	"description": "Zod integration with Fastify",
	"main": "build/index.js",
	"scripts": {
		"check:types": "tsc -p . --noEmit",
		"check:lint": "eslint src",
		"check": "npm run check:types && npm run check:lint",
		"clean": "rimraf build",
		"build:ts": "tsc -p . ",
		"build:openapi-spec": "node build/__tests__/generate-spec.fixtures.js",
		"build:openapi-client": "rimraf test-openapi-client && openapi-generator-cli generate && cd test-openapi-client && npm i",
		"build": "npm run clean && npm run build:ts && npm run build:openapi-spec && npm run build:openapi-client",
		"test": "jest --verbose"
	},
	"repository": {
		"type": "git",
		"url": "git+https://github.com/elierotenberg/fastify-zod.git"
	},
	"keywords": [
		"zod",
		"fastify",
		"openapi"
	],
	"author": "Elie Rotenberg <elie@rotenberg.io>",
	"license": "MIT",
	"bugs": {
		"url": "https://github.com/elierotenberg/fastify-zod/issues"
	},
	"homepage": "https://github.com/elierotenberg/fastify-zod#readme",
	"devDependencies": {
		"@babel/cli": "^7.21.0",
		"@babel/core": "^7.21.4",
		"@babel/preset-env": "^7.21.4",
		"@babel/preset-typescript": "^7.21.4",
		"@openapitools/openapi-generator-cli": "^2.5.2",
		"@types/http-errors": "^2.0.1",
		"@types/jest": "^29.5.0",
		"@types/node": "^18.15.11",
		"@typescript-eslint/eslint-plugin": "^5.57.1",
		"@typescript-eslint/parser": "^5.57.1",
		"ajv-errors": "^3.0.0",
		"eslint": "^8.38.0",
		"eslint-config-prettier": "^8.8.0",
		"eslint-plugin-import": "^2.27.5",
		"eslint-plugin-prettier": "^4.2.1",
		"fastify": "^4.15.0",
		"fastify-zod-test-openapi-client": "file:test-openapi-client",
		"http-errors": "^2.0.0",
		"jest": "^29.5.0",
		"node-fetch": "^3.3.1",
		"pino-pretty": "^10.0.0",
		"prettier": "^2.8.7",
		"rimraf": "^5.0.0",
		"typed-jest-expect": "^1.0.1",
		"typescript": "^5.0.4"
	},
	"peerDependencies": {
		"fastify": "^4.15.0"
	},
	"dependencies": {
		"@fastify/swagger": "^8.3.1",
		"@fastify/swagger-ui": "^1.7.0",
		"@types/js-yaml": "^4.0.5",
		"change-case": "^4.1.2",
		"fast-deep-equal": "^3.1.3",
		"js-yaml": "^4.1.0",
		"tslib": "^2.5.0",
		"zod": "^3.21.4",
		"zod-to-json-schema": "^3.20.4"
	}
=======
  "name": "fastify-zod",
  "version": "1.4.0",
  "description": "Zod integration with Fastify",
  "main": "build/index.js",
  "scripts": {
    "check:types": "tsc -p . --noEmit",
    "check:lint": "eslint src",
    "check": "npm run check:types && npm run check:lint",
    "clean": "rm -rf build",
    "build:types": "tsc -p . --emitDeclarationOnly",
    "build:babel": "babel src --out-dir build --extensions '.ts' --source-maps",
    "build:openapi-spec": "node build/__tests__/generate-spec.fixtures.js",
    "build:openapi-client": "rm -rf test-openapi-client && openapi-generator-cli generate && cd test-openapi-client && npm i",
    "build": "npm run clean && npm run build:babel && npm run build:openapi-spec && npm run build:openapi-client && npm run build:types",
    "test": "jest"
  },
  "repository": {
    "type": "git",
    "url": "git+https://github.com/elierotenberg/fastify-zod.git"
  },
  "keywords": [
    "zod",
    "fastify",
    "openapi"
  ],
  "author": "Elie Rotenberg <elie@rotenberg.io>",
  "license": "MIT",
  "bugs": {
    "url": "https://github.com/elierotenberg/fastify-zod/issues"
  },
  "homepage": "https://github.com/elierotenberg/fastify-zod#readme",
  "devDependencies": {
    "@babel/cli": "^7.22.10",
    "@babel/core": "^7.22.10",
    "@babel/preset-env": "^7.22.10",
    "@babel/preset-typescript": "^7.22.5",
    "@openapitools/openapi-generator-cli": "^2.7.0",
    "@types/http-errors": "^2.0.1",
    "@types/jest": "^29.5.3",
    "@types/node": "^20.5.0",
    "@typescript-eslint/eslint-plugin": "^6.4.0",
    "@typescript-eslint/parser": "^6.4.0",
    "ajv-errors": "^3.0.0",
    "eslint": "^8.47.0",
    "eslint-config-prettier": "^9.0.0",
    "eslint-plugin-import": "^2.28.0",
    "eslint-plugin-prettier": "^5.0.0",
    "fastify": "^4.21.0",
    "fastify-zod-test-openapi-client": "file:test-openapi-client",
    "http-errors": "^2.0.0",
    "jest": "^29.6.2",
    "node-fetch": "^3.3.2",
    "pino-pretty": "^10.2.0",
    "prettier": "^3.0.2",
    "typed-jest-expect": "^1.0.1",
    "typescript": "^5.1.6"
  },
  "peerDependencies": {
    "fastify": "^4.15.0"
  },
  "dependencies": {
    "@fastify/swagger": "^8.9.0",
    "@fastify/swagger-ui": "^1.9.3",
    "@types/js-yaml": "^4.0.5",
    "change-case": "^4.1.2",
    "fast-deep-equal": "^3.1.3",
    "js-yaml": "^4.1.0",
    "tslib": "^2.6.1",
    "zod": "^3.22.1",
    "zod-to-json-schema": "^3.21.4"
  }
>>>>>>> 6e996153
}<|MERGE_RESOLUTION|>--- conflicted
+++ resolved
@@ -1,7 +1,6 @@
 {
-<<<<<<< HEAD
 	"name": "fastify-zod",
-	"version": "1.3.2",
+	"version": "1.4.0",
 	"description": "Zod integration with Fastify",
 	"main": "build/index.js",
 	"scripts": {
@@ -31,117 +30,44 @@
 	},
 	"homepage": "https://github.com/elierotenberg/fastify-zod#readme",
 	"devDependencies": {
-		"@babel/cli": "^7.21.0",
-		"@babel/core": "^7.21.4",
-		"@babel/preset-env": "^7.21.4",
-		"@babel/preset-typescript": "^7.21.4",
-		"@openapitools/openapi-generator-cli": "^2.5.2",
+		"@babel/cli": "^7.22.10",
+		"@babel/core": "^7.22.10",
+		"@babel/preset-env": "^7.22.10",
+		"@babel/preset-typescript": "^7.22.5",
+		"@openapitools/openapi-generator-cli": "^2.7.0",
 		"@types/http-errors": "^2.0.1",
-		"@types/jest": "^29.5.0",
-		"@types/node": "^18.15.11",
-		"@typescript-eslint/eslint-plugin": "^5.57.1",
-		"@typescript-eslint/parser": "^5.57.1",
+		"@types/jest": "^29.5.3",
+		"@types/node": "^20.5.0",
+		"@typescript-eslint/eslint-plugin": "^6.4.0",
+		"@typescript-eslint/parser": "^6.4.0",
 		"ajv-errors": "^3.0.0",
-		"eslint": "^8.38.0",
-		"eslint-config-prettier": "^8.8.0",
-		"eslint-plugin-import": "^2.27.5",
-		"eslint-plugin-prettier": "^4.2.1",
-		"fastify": "^4.15.0",
+		"eslint": "^8.47.0",
+		"eslint-config-prettier": "^9.0.0",
+		"eslint-plugin-import": "^2.28.0",
+		"eslint-plugin-prettier": "^5.0.0",
+		"fastify": "^4.21.0",
 		"fastify-zod-test-openapi-client": "file:test-openapi-client",
 		"http-errors": "^2.0.0",
-		"jest": "^29.5.0",
-		"node-fetch": "^3.3.1",
-		"pino-pretty": "^10.0.0",
-		"prettier": "^2.8.7",
+		"jest": "^29.6.2",
+		"node-fetch": "^3.3.2",
+		"pino-pretty": "^10.2.0",
+		"prettier": "^3.0.2",
 		"rimraf": "^5.0.0",
 		"typed-jest-expect": "^1.0.1",
-		"typescript": "^5.0.4"
+		"typescript": "^5.1.6"
 	},
 	"peerDependencies": {
 		"fastify": "^4.15.0"
 	},
 	"dependencies": {
-		"@fastify/swagger": "^8.3.1",
-		"@fastify/swagger-ui": "^1.7.0",
+		"@fastify/swagger": "^8.9.0",
+		"@fastify/swagger-ui": "^1.9.3",
 		"@types/js-yaml": "^4.0.5",
 		"change-case": "^4.1.2",
 		"fast-deep-equal": "^3.1.3",
 		"js-yaml": "^4.1.0",
-		"tslib": "^2.5.0",
-		"zod": "^3.21.4",
-		"zod-to-json-schema": "^3.20.4"
+		"tslib": "^2.6.1",
+		"zod": "^3.22.1",
+		"zod-to-json-schema": "^3.21.4"
 	}
-=======
-  "name": "fastify-zod",
-  "version": "1.4.0",
-  "description": "Zod integration with Fastify",
-  "main": "build/index.js",
-  "scripts": {
-    "check:types": "tsc -p . --noEmit",
-    "check:lint": "eslint src",
-    "check": "npm run check:types && npm run check:lint",
-    "clean": "rm -rf build",
-    "build:types": "tsc -p . --emitDeclarationOnly",
-    "build:babel": "babel src --out-dir build --extensions '.ts' --source-maps",
-    "build:openapi-spec": "node build/__tests__/generate-spec.fixtures.js",
-    "build:openapi-client": "rm -rf test-openapi-client && openapi-generator-cli generate && cd test-openapi-client && npm i",
-    "build": "npm run clean && npm run build:babel && npm run build:openapi-spec && npm run build:openapi-client && npm run build:types",
-    "test": "jest"
-  },
-  "repository": {
-    "type": "git",
-    "url": "git+https://github.com/elierotenberg/fastify-zod.git"
-  },
-  "keywords": [
-    "zod",
-    "fastify",
-    "openapi"
-  ],
-  "author": "Elie Rotenberg <elie@rotenberg.io>",
-  "license": "MIT",
-  "bugs": {
-    "url": "https://github.com/elierotenberg/fastify-zod/issues"
-  },
-  "homepage": "https://github.com/elierotenberg/fastify-zod#readme",
-  "devDependencies": {
-    "@babel/cli": "^7.22.10",
-    "@babel/core": "^7.22.10",
-    "@babel/preset-env": "^7.22.10",
-    "@babel/preset-typescript": "^7.22.5",
-    "@openapitools/openapi-generator-cli": "^2.7.0",
-    "@types/http-errors": "^2.0.1",
-    "@types/jest": "^29.5.3",
-    "@types/node": "^20.5.0",
-    "@typescript-eslint/eslint-plugin": "^6.4.0",
-    "@typescript-eslint/parser": "^6.4.0",
-    "ajv-errors": "^3.0.0",
-    "eslint": "^8.47.0",
-    "eslint-config-prettier": "^9.0.0",
-    "eslint-plugin-import": "^2.28.0",
-    "eslint-plugin-prettier": "^5.0.0",
-    "fastify": "^4.21.0",
-    "fastify-zod-test-openapi-client": "file:test-openapi-client",
-    "http-errors": "^2.0.0",
-    "jest": "^29.6.2",
-    "node-fetch": "^3.3.2",
-    "pino-pretty": "^10.2.0",
-    "prettier": "^3.0.2",
-    "typed-jest-expect": "^1.0.1",
-    "typescript": "^5.1.6"
-  },
-  "peerDependencies": {
-    "fastify": "^4.15.0"
-  },
-  "dependencies": {
-    "@fastify/swagger": "^8.9.0",
-    "@fastify/swagger-ui": "^1.9.3",
-    "@types/js-yaml": "^4.0.5",
-    "change-case": "^4.1.2",
-    "fast-deep-equal": "^3.1.3",
-    "js-yaml": "^4.1.0",
-    "tslib": "^2.6.1",
-    "zod": "^3.22.1",
-    "zod-to-json-schema": "^3.21.4"
-  }
->>>>>>> 6e996153
 }